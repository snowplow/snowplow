--- conflicted
+++ resolved
@@ -58,15 +58,11 @@
       # Region where the streams are located (AWS region, pertinent to kinesis sink/source type)
       # region = {{region}}
 
-<<<<<<< HEAD
       ## Optional endpoint url configuration to override aws kinesis endpoints,
       ## this can be used to specify local endpoints when using localstack
       # customEndpoint = {{kinesisEndpoint}}
 
-      # AWS credentials
-=======
       # AWS credentials (pertinent to kinesis sink/source type)
->>>>>>> f98dcc7c
       # If both are set to 'default', use the default AWS credentials provider chain.
       # If both are set to 'iam', use AWS IAM Roles to provision credentials.
       # If both are set to 'env', use env variables AWS_ACCESS_KEY_ID and AWS_SECRET_ACCESS_KEY
