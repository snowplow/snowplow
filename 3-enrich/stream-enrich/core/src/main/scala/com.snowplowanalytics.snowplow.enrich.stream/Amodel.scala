/*
 * Copyright (c) 2013-2018 Snowplow Analytics Ltd.
 * All rights reserved.
 *
 * This program is licensed to you under the Apache License Version 2.0,
 * and you may not use this file except in compliance with the Apache
 * License Version 2.0.
 * You may obtain a copy of the Apache License Version 2.0 at
 * http://www.apache.org/licenses/LICENSE-2.0.
 *
 * Unless required by applicable law or agreed to in writing,
 * software distributed under the Apache License Version 2.0 is distributed
 * on an "AS IS" BASIS, WITHOUT WARRANTIES OR CONDITIONS OF ANY KIND,
 * either express or implied.
 *
 * See the Apache License Version 2.0 for the specific language
 * governing permissions and limitations there under.
 */
package com.snowplowanalytics.snowplow.enrich.stream

import java.text.SimpleDateFormat

import scala.util.Try

// TODO: file is named Amodel.scala instead of model.scala, rename once >= 2.12.4
// https://github.com/pureconfig/pureconfig/issues/205
object model {

  sealed trait Credentials
  case object NoCredentials                                             extends Credentials
  final case class AWSCredentials(accessKey: String, secretKey: String) extends Credentials

  // Case classes necessary to the decoding of the configuration
  final case class StreamsConfig(
    in: InConfig,
    out: OutConfig,
    sourceSink: SourceSinkConfig,
    buffer: BufferConfig,
    appName: String
  )
  final case class InConfig(raw: String)
  final case class OutConfig(enriched: String, pii: Option[String], bad: String, partitionKey: String)
  final case class KinesisBackoffPolicyConfig(minBackoff: Long, maxBackoff: Long)
  final case class GooglePubSubBackoffPolicyConfig(
    minBackoff: Long,
    maxBackoff: Long,
    totalBackoff: Long,
    multiplier: Double
  )
  sealed trait SourceSinkConfig
  final case class Kinesis(
    region: String,
    aws: AWSCredentials,
    maxRecords: Int,
    initialPosition: String,
    initialTimestamp: Option[String],
    backoffPolicy: KinesisBackoffPolicyConfig,
    customEndpoint: Option[String]
  ) extends SourceSinkConfig {
    val timestamp = initialTimestamp
      .toRight("An initial timestamp needs to be provided when choosing AT_TIMESTAMP")
      .right
      .flatMap { s =>
        val format = new SimpleDateFormat("yyyy-MM-dd'T'HH:mm:ss'Z'")
        utils.fold(Try(format.parse(s)))(t => Left(t.getMessage), Right(_))
      }
    require(initialPosition != "AT_TIMESTAMP" || timestamp.isRight, timestamp.left.getOrElse(""))

<<<<<<< HEAD
    val streamEndpoint = customEndpoint.getOrElse(region match {
      case cn@"cn-north-1" => s"https://kinesis.$cn.amazonaws.com.cn"
      case _ => s"https://kinesis.$region.amazonaws.com"
    })
=======
    val streamEndpoint = region match {
      case cn @ "cn-north-1" => s"https://kinesis.$cn.amazonaws.com.cn"
      case _                 => s"https://kinesis.$region.amazonaws.com"
>>>>>>> f98dcc7c
    }
  }
  final case class GooglePubSub(
    googleProjectId: String,
    backoffPolicy: GooglePubSubBackoffPolicyConfig,
    threadPoolSize: Int
  ) extends SourceSinkConfig
  final case class Kafka(brokers: String, retries: Int) extends SourceSinkConfig
  final case class Nsq(
    rawChannel: String,
    host: String,
    port: Int,
    lookupHost: String,
    lookupPort: Int
  ) extends SourceSinkConfig
  case object Stdin extends SourceSinkConfig
  final case class BufferConfig(byteLimit: Long, recordLimit: Long, timeLimit: Long)
  final case class MonitoringConfig(snowplow: SnowplowMonitoringConfig)
  final case class SnowplowMonitoringConfig(
    collectorUri: String,
    collectorPort: Int,
    appId: String,
    method: String
  )
  final case class EnrichConfig(
    streams: StreamsConfig,
    monitoring: Option[MonitoringConfig]
  )
}<|MERGE_RESOLUTION|>--- conflicted
+++ resolved
@@ -66,17 +66,11 @@
       }
     require(initialPosition != "AT_TIMESTAMP" || timestamp.isRight, timestamp.left.getOrElse(""))
 
-<<<<<<< HEAD
+
     val streamEndpoint = customEndpoint.getOrElse(region match {
-      case cn@"cn-north-1" => s"https://kinesis.$cn.amazonaws.com.cn"
-      case _ => s"https://kinesis.$region.amazonaws.com"
-    })
-=======
-    val streamEndpoint = region match {
       case cn @ "cn-north-1" => s"https://kinesis.$cn.amazonaws.com.cn"
       case _                 => s"https://kinesis.$region.amazonaws.com"
->>>>>>> f98dcc7c
-    }
+    })
   }
   final case class GooglePubSub(
     googleProjectId: String,
