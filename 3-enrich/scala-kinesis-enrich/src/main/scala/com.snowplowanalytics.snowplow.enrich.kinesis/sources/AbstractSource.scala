/*
 * Copyright (c) 2013-2014 Snowplow Analytics Ltd.
 * All rights reserved.
 *
 * This program is licensed to you under the Apache License Version 2.0,
 * and you may not use this file except in compliance with the Apache
 * License Version 2.0.
 * You may obtain a copy of the Apache License Version 2.0 at
 * http://www.apache.org/licenses/LICENSE-2.0.
 *
 * Unless required by applicable law or agreed to in writing,
 * software distributed under the Apache License Version 2.0 is distributed
 * on an "AS IS" BASIS, WITHOUT WARRANTIES OR CONDITIONS OF ANY KIND,
 * either express or implied.
 *
 * See the Apache License Version 2.0 for the specific language
 * governing permissions and limitations there under.
 */
package com.snowplowanalytics.snowplow.enrich
package kinesis
package sources

// Amazon
import com.amazonaws.auth._

// Scalaz
import scalaz.{Sink => _, _}
import Scalaz._

// Snowplow
import sinks._
import com.snowplowanalytics.maxmind.geoip.IpGeo
import common.outputs.CanonicalOutput
import common.inputs.ThriftLoader
import common.MaybeCanonicalInput
import common.outputs.CanonicalOutput
import common.enrichments.EnrichmentManager
import common.enrichments.PrivacyEnrichments.AnonOctets

/**
 * Abstract base for the different sources
 * we support.
 */
abstract class AbstractSource(config: KinesisEnrichConfig) {

  /**
   * Never-ending processing loop over source stream.
   */
  def run

<<<<<<< HEAD
  /**
   * shutdown gracefully if necessary
   */
  def stop {
  }

  /**
   * Fields in our CanonicalOutput which are discarded for legacy
   * Redshift space reasons
   */
  private val DiscardedFields = Array("page_url", "page_referrer")

=======
>>>>>>> ee7c858d
  // Initialize a kinesis provider to use with a Kinesis source or sink.
  protected val kinesisProvider = createKinesisProvider

  // Initialize the sink to output enriched events to.
  protected val sink: Option[ISink] = config.sink match {
    case Sink.Kinesis => new KinesisSink(kinesisProvider, config).some
    case Sink.Kafka => new KafkaSink(config).some
    case Sink.Stdouterr => new StdouterrSink().some
    case Sink.Test => None
  }

  // Iterate through an enriched CanonicalOutput object and tab separate
  // the fields to a string.
  def tabSeparateCanonicalOutput(output: CanonicalOutput): String = {
    output.getClass.getDeclaredFields
    .map{ field =>
      field.setAccessible(true)
      Option(field.get(output)).getOrElse("")
    }.mkString("\t")
  }

  // Helper method to enrich an event.
  // TODO: this is a slightly odd design: it's a pure function if our
  // our sink is Test, but it's an impure function (with
  // storeCanonicalOutput side effect) for the other sinks. We should
  // break this into a pure function with an impure wrapper.
  def enrichEvent(binaryData: Array[Byte]): Option[String] = {
    val canonicalInput = ThriftLoader.toCanonicalInput(binaryData)

    canonicalInput.toValidationNel match { 

      case Failure(f)        => None
        // TODO: https://github.com/snowplow/snowplow/issues/463
      case Success(None)     => None // Do nothing
      case Success(Some(ci)) => {
        val ipGeo = new IpGeo(
          dbFile = config.maxmindFile,
          memCache = false,
          lruCache = 20000
        )
        val anonOctets =
          if (!config.anonIpEnabled || config.anonOctets == 0) {
            AnonOctets.None
          } else {
            AnonOctets(config.anonOctets)
          }
        val canonicalOutput = EnrichmentManager.enrichEvent(
          ipGeo,
          s"kinesis-${generated.Settings.version}",
          anonOctets,
          ci
        )

        canonicalOutput.toValidationNel match {
          case Success(co) =>
            val ts = tabSeparateCanonicalOutput(co)
            for (s <- sink) {
              // TODO: pull this side effect into parent function
              s.storeCanonicalOutput(ts, co.user_ipaddress)
            }
            Some(ts)
          case Failure(f)  => None
            // TODO: https://github.com/snowplow/snowplow/issues/463
        }
      }
    }
  }

  // Initialize a Kinesis provider with the given credentials.
  private def createKinesisProvider(): AWSCredentialsProvider =  {
    val a = config.accessKey
    val s = config.secretKey
    if (isCpf(a) && isCpf(s)) {
        new ClasspathPropertiesFileCredentialsProvider()
    } else if (isCpf(a) || isCpf(s)) {
      throw new RuntimeException(
        "access-key and secret-key must both be set to 'cpf', or neither"
      )
    } else {
      new BasicAWSCredentialsProvider(
        new BasicAWSCredentials(a, s)
      )
    }
  }
  private def isCpf(key: String): Boolean = (key == "cpf")

  // Wrap BasicAWSCredential objects.
  class BasicAWSCredentialsProvider(basic: BasicAWSCredentials) extends
      AWSCredentialsProvider{
    @Override def getCredentials: AWSCredentials = basic
    @Override def refresh = {}
  }
}<|MERGE_RESOLUTION|>--- conflicted
+++ resolved
@@ -48,21 +48,12 @@
    */
   def run
 
-<<<<<<< HEAD
   /**
    * shutdown gracefully if necessary
    */
   def stop {
   }
 
-  /**
-   * Fields in our CanonicalOutput which are discarded for legacy
-   * Redshift space reasons
-   */
-  private val DiscardedFields = Array("page_url", "page_referrer")
-
-=======
->>>>>>> ee7c858d
   // Initialize a kinesis provider to use with a Kinesis source or sink.
   protected val kinesisProvider = createKinesisProvider
 
