--- conflicted
+++ resolved
@@ -19,15 +19,9 @@
 # ErmEtlRunner is a Ruby app (not a RubyGem)
 # built with Bundler, so we add in the
 # RubyGems it requires here.
-<<<<<<< HEAD
-gem "contracts", "= 0.7"
-gem "elasticity", "~> 6.0.7"
-gem "sluice", "~> 0.2.3"
-=======
 gem "contracts", "~> 0.9", "<= 0.11"
 gem "elasticity", "~> 6.0.10"
 gem "sluice", "~> 0.4.0"
->>>>>>> d261fcd7
 gem "awrence", "~> 0.1.0"
 gem "snowplow-tracker", "~> 0.5.2"
 gem "aws-sdk", "~> 2"
