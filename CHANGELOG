--- conflicted
+++ resolved
@@ -1,8 +1,4 @@
-<<<<<<< HEAD
-Release 97 Knossos (2017-12-13)
-=======
 Release 97 Knossos (2017-12-18)
->>>>>>> 98b79d45
 -------------------------------
 Common: reenable publishLocal in travis for spark enrich tests to pass (#3516)
 Common: rename AWS deployment credentials in .travis.yml (close #3115)
