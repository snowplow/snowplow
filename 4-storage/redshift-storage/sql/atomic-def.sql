-- Copyright (c) 2013-2018 Snowplow Analytics Ltd. All rights reserved.
--
-- This program is licensed to you under the Apache License Version 2.0,
-- and you may not use this file except in compliance with the Apache License Version 2.0.
-- You may obtain a copy of the Apache License Version 2.0 at http://www.apache.org/licenses/LICENSE-2.0.
--
-- Unless required by applicable law or agreed to in writing,
-- software distributed under the Apache License Version 2.0 is distributed on an
-- "AS IS" BASIS, WITHOUT WARRANTIES OR CONDITIONS OF ANY KIND, either express or implied.
-- See the Apache License Version 2.0 for the specific language governing permissions and limitations there under.
--
-- Version:     0.10.0
-- URL:         -
--
-- Authors:     Yali Sassoon, Alex Dean, Peter van Wesep, Fred Blundun, Konstantinos Servis
-- Copyright:   Copyright (c) 2013-2018 Snowplow Analytics Ltd
-- License:     Apache License Version 2.0

-- Create the schema
CREATE SCHEMA atomic;

-- Create events table
-- Create events table
CREATE TABLE atomic.events (
	-- App
	app_id varchar(255) encode ZSTD,
	platform varchar(255) encode ZSTD,
	-- Date/time
	etl_tstamp timestamp  encode ZSTD,
	collector_tstamp timestamp not null encode RAW,
	dvce_created_tstamp timestamp encode ZSTD,
	-- Event
	event varchar(128) encode ZSTD,
	event_id char(36) not null unique encode ZSTD,
	txn_id int encode ZSTD,
	-- Namespacing and versioning
	name_tracker varchar(128) encode ZSTD,
	v_tracker varchar(100) encode ZSTD,
	v_collector varchar(100) encode ZSTD not null,
	v_etl varchar(100) encode ZSTD not null,
	-- User and visit
	user_id varchar(255) encode ZSTD,
	user_ipaddress varchar(128) encode ZSTD,
	user_fingerprint varchar(128) encode ZSTD,
	domain_userid varchar(128) encode ZSTD,
	domain_sessionidx int encode ZSTD,
	network_userid varchar(128) encode ZSTD,
	-- Location
	geo_country char(2) encode ZSTD,
	geo_region char(2) encode ZSTD,
	geo_city varchar(75) encode ZSTD,
	geo_zipcode varchar(15) encode ZSTD,
	geo_latitude double precision encode ZSTD,
	geo_longitude double precision encode ZSTD,
	geo_region_name varchar(100) encode ZSTD,
	-- IP lookups
	ip_isp varchar(100) encode ZSTD,
	ip_organization varchar(128) encode ZSTD,
	ip_domain varchar(128) encode ZSTD,
	ip_netspeed varchar(100) encode ZSTD,
	-- Page
	page_url varchar(4096) encode ZSTD,
	page_title varchar(2000) encode ZSTD,
	page_referrer varchar(4096) encode ZSTD,
	-- Page URL components
	page_urlscheme varchar(16) encode ZSTD,
	page_urlhost varchar(255) encode ZSTD,
	page_urlport int encode ZSTD,
	page_urlpath varchar(3000) encode ZSTD,
	page_urlquery varchar(6000) encode ZSTD,
	page_urlfragment varchar(3000) encode ZSTD,
	-- Referrer URL components
	refr_urlscheme varchar(16) encode ZSTD,
	refr_urlhost varchar(255) encode ZSTD,
	refr_urlport int encode ZSTD,
	refr_urlpath varchar(6000) encode ZSTD,
	refr_urlquery varchar(6000) encode ZSTD,
	refr_urlfragment varchar(3000) encode ZSTD,
	-- Referrer details
	refr_medium varchar(25) encode ZSTD,
	refr_source varchar(50) encode ZSTD,
	refr_term varchar(255) encode ZSTD,
	-- Marketing
	mkt_medium varchar(255) encode ZSTD,
	mkt_source varchar(255) encode ZSTD,
	mkt_term varchar(255) encode ZSTD,
	mkt_content varchar(500) encode ZSTD,
	mkt_campaign varchar(255) encode ZSTD,
	-- Custom structured event
	se_category varchar(1000) encode ZSTD,
	se_action varchar(1000) encode ZSTD,
	se_label varchar(4096) encode ZSTD,
	se_property varchar(1000) encode ZSTD,
	se_value double precision encode ZSTD,
	-- Ecommerce
	tr_orderid varchar(255) encode ZSTD,
	tr_affiliation varchar(255) encode ZSTD,
	tr_total dec(18,2) encode ZSTD,
	tr_tax dec(18,2) encode ZSTD,
	tr_shipping dec(18,2) encode ZSTD,
	tr_city varchar(255) encode ZSTD,
	tr_state varchar(255) encode ZSTD,
	tr_country varchar(255) encode ZSTD,
	ti_orderid varchar(255) encode ZSTD,
	ti_sku varchar(255) encode ZSTD,
	ti_name varchar(255) encode ZSTD,
	ti_category varchar(255) encode ZSTD,
	ti_price dec(18,2) encode ZSTD,
	ti_quantity int encode ZSTD,
	-- Page ping
	pp_xoffset_min int encode ZSTD,
	pp_xoffset_max int encode ZSTD,
	pp_yoffset_min int encode ZSTD,
	pp_yoffset_max int encode ZSTD,
	-- User Agent
	useragent varchar(1000) encode ZSTD,
	-- Browser
	br_name varchar(50) encode ZSTD,
	br_family varchar(50) encode ZSTD,
	br_version varchar(50) encode ZSTD,
	br_type varchar(50) encode ZSTD,
	br_renderengine varchar(50) encode ZSTD,
	br_lang varchar(255) encode ZSTD,
	br_features_pdf boolean encode ZSTD,
	br_features_flash boolean encode ZSTD,
	br_features_java boolean encode ZSTD,
	br_features_director boolean encode ZSTD,
	br_features_quicktime boolean encode ZSTD,
	br_features_realplayer boolean encode ZSTD,
	br_features_windowsmedia boolean encode ZSTD,
	br_features_gears boolean encode ZSTD,
	br_features_silverlight boolean encode ZSTD,
	br_cookies boolean encode ZSTD,
	br_colordepth varchar(12) encode ZSTD,
	br_viewwidth int encode ZSTD,
	br_viewheight int encode ZSTD,
	-- Operating System
	os_name varchar(50) encode ZSTD,
	os_family varchar(50)  encode ZSTD,
	os_manufacturer varchar(50)  encode ZSTD,
	os_timezone varchar(255)  encode ZSTD,
	-- Device/Hardware
	dvce_type varchar(50)  encode ZSTD,
	dvce_ismobile boolean encode ZSTD,
	dvce_screenwidth int encode ZSTD,
	dvce_screenheight int encode ZSTD,
	-- Document
	doc_charset varchar(128) encode ZSTD,
	doc_width int encode ZSTD,
	doc_height int encode ZSTD,

	-- Currency
	tr_currency char(3) encode ZSTD,
	tr_total_base dec(18, 2) encode ZSTD,
	tr_tax_base dec(18, 2) encode ZSTD,
	tr_shipping_base dec(18, 2) encode ZSTD,
	ti_currency char(3) encode ZSTD,
	ti_price_base dec(18, 2) encode ZSTD,
	base_currency char(3) encode ZSTD,

	-- Geolocation
	geo_timezone varchar(64) encode ZSTD,

	-- Click ID
	mkt_clickid varchar(128) encode ZSTD,
	mkt_network varchar(64) encode ZSTD,

	-- ETL tags
	etl_tags varchar(500) encode ZSTD,

	-- Time event was sent
	dvce_sent_tstamp timestamp encode ZSTD,

	-- Referer
	refr_domain_userid varchar(128) encode ZSTD,
	refr_dvce_tstamp timestamp encode ZSTD,

	-- Session ID
	domain_sessionid char(128) encode ZSTD,

	-- Derived timestamp
	derived_tstamp timestamp encode ZSTD,

	-- Event schema
	event_vendor varchar(1000) encode ZSTD,
	event_name varchar(1000) encode ZSTD,
	event_format varchar(128) encode ZSTD,
	event_version varchar(128) encode ZSTD,

	-- Event fingerprint
	event_fingerprint varchar(128) encode ZSTD,

	-- True timestamp
	true_tstamp timestamp encode ZSTD,

	CONSTRAINT event_id_0100_pk PRIMARY KEY(event_id)
)
DISTSTYLE KEY
DISTKEY (event_id)
SORTKEY (collector_tstamp);

<<<<<<< HEAD
COMMENT ON TABLE "atomic"."events" IS '0.10.0'
=======
COMMENT ON TABLE "atomic"."events" IS '0.10.0';
>>>>>>> dc593fd6
<|MERGE_RESOLUTION|>--- conflicted
+++ resolved
@@ -199,8 +199,4 @@
 DISTKEY (event_id)
 SORTKEY (collector_tstamp);
 
-<<<<<<< HEAD
-COMMENT ON TABLE "atomic"."events" IS '0.10.0'
-=======
-COMMENT ON TABLE "atomic"."events" IS '0.10.0';
->>>>>>> dc593fd6
+COMMENT ON TABLE "atomic"."events" IS '0.10.0';